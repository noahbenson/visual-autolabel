# -*- coding: utf-8 -*-
################################################################################
# visual_autolabel/image/_model.py
# Training / validation data based on images of cortex.


#===============================================================================
# Dependencies

import torch
from torch import nn

from ..util import convrelu, convrelu3D


#===============================================================================
# Image-based CNN Model Code

class UNet3D(nn.Module):
    """a U-Net with a ResNet18 backbone for learning visual area labels.

    The `UNet` class implements a ["U-Net"](https://arxiv.org/abs/1505.04597)
    with a [ResNet-18](https://pytorch.org/hub/pytorch_vision_resnet/) backbone.
    The class inherits from `torch.nn.Module`. This particular UNet is designed
    for use with 3D images.
    
    Parameters
    ----------
    feature_count : int
        The number of channels (features) in the input image. When using an
        `HCPVisualDataset` object for training, this value should be set to 4
        if the dataset uses the `'anat'` or `'func'` features and 8 if it uses
        the `'both'` features.
    segment_count : int
        The number of segments (AKA classes, labels) in the output data. For
        V1-V3 this is typically either 3 (V1, V2, V3) or 6 (LV1, LV2, LV3, RV1,
        RV2, RV3).
    base_model : model name or tuple, optional
        The name of the model that is to be used as the base/backbone of the
        UNet. The default is `'resnet18'`, but `'resnet34'` is a valid option.
    logits : boolean, optional
        Whether the model should return logits (`True`) or probabilities
        (`False`). The default is `True`.

    Attributes
    ----------
    base_model : PyTorch Module
        The ResNet-18 model that is used as the backbone of the `UNet` model.
    base_layers : list of PyTorch Modules
        The ResNet-18 layers that are used in the backbone of the `UNet` model.
    feature_count : int
        The number of input channels (features) that the model expects in input
        images.
    segment_count : int
        The number of segments (labels) predicted by the model.
    logits : bool
        `True` if the output of the model is in logits and `False` if its output
        is in probabilities.
    """
    def __init__(self, feature_count, segment_count,
                 base_model='resnet18',
                 logits=True):
        # Make sure we can import the resnet3D library:
        import .kenshohara_resnet as resnetlib
        # Initialize the super-class.
        super().__init__()
        # Store some basic attributes.
        self.feature_count = feature_count
        self.segment_count = segment_count
        self.logits = logits
        # Set up the base model and base layers for the model. Start by parsing
        # the base model parameter.
        self.base_model = base_model
        if isinstance(base_model, str):
            if base_model.startswith('resnet'):
                base_model = base_model[6:]
            base_model_n = int(base_model)
        else:
            base_model_n = base_model
        if not isinstance(base_model_n, int):
            raise ValueError(f'invalid base_model: {self.base_model}')
        base_model = resnetlib.generate_model(
            base_model_n,
            n_input_channels=feature_count,
            n_classes=segment_count,
            conv1_t_stride=2)
        # fix the base model:
        self.base_model = f'resnet{base_model_n}'
        # Because the input size may not be 3 and the output size may not be 3,
        # we want to add an additional set of layers to make all this work.
        # Adjust the first convolution's number of input channels.
        c1 = base_model.conv1
        base_model.conv1 = nn.Conv3d(
            feature_count, c1.out_channels,
            kernel_size=c1.kernel_size,
            stride=c1.stride,
            padding=c1.padding,
            bias=c1.bias)
        base_layers = list(base_model.children())
        #self.base_layers = base_layers
        # Make the U-Net layers out of the base-layers.
        # size = (N, 64, H/2, W/2)
        self.layer0 = nn.Sequential(*base_layers[:3]) 
        self.layer0_1x1 = convrelu3D(64, 64, 1, 0)
        # size = (N, 64, H/4, W/4)
        self.layer1 = nn.Sequential(*base_layers[3:5])
        self.layer1_1x1 = convrelu3D(64, 64, 1, 0)
        # size = (N, 128, H/8, W/8)        
        self.layer2 = base_layers[5]
        self.layer2_1x1 = convrelu3D(128, 128, 1, 0)  
        # size = (N, 256, H/16, W/16)
        self.layer3 = base_layers[6]  
        self.layer3_1x1 = convrelu3D(256, 256, 1, 0)  
        # size = (N, 512, H/32, W/32)
        self.layer4 = base_layers[7]
        self.layer4_1x1 = convrelu3D(512, 512, 1, 0)
        # The up-swing of the UNet; we will need to upsample the image.
        self.upsample = nn.Upsample(scale_factor=2,
                                    mode='trilinear',
                                    recompute_scale_factor=True,
                                    align_corners=True)
        self.conv_up3 = convrelu3D(256 + 512, 512, 3, 1)
        self.conv_up2 = convrelu3D(128 + 512, 256, 3, 1)
        self.conv_up1 = convrelu3D(64 + 256, 256, 3, 1)
        self.conv_up0 = convrelu3D(64 + 256, 128, 3, 1)
        self.conv_original_size0 = convrelu3D(feature_count, 64, 3, 1)
        self.conv_original_size1 = convrelu3D(64, 64, 3, 1)
        self.conv_original_size2 = convrelu3D(64 + 128, 64, 3, 1)
        self.conv_last = nn.Conv3d(64, segment_count, 1)
    def forward(self, input):
        # Do the original size convolutions.
        x_original = self.conv_original_size0(input)
        x_original = self.conv_original_size1(x_original)
        # Now the front few layers, which we save for adding back in on the UNet
        # up-swing below.
        layer0 = self.layer0(input)
        layer1 = self.layer1(layer0)
        layer2 = self.layer2(layer1)
        layer3 = self.layer3(layer2)
        layer4 = self.layer4(layer3)
        # Now, we start the up-swing; each step must upsample the image.
        layer4 = self.layer4_1x1(layer4)
        # Up-swing Step 1
        x = self.upsample(layer4)
        layer3 = self.layer3_1x1(layer3)
        x = torch.cat([x, layer3], dim=1)
        x = self.conv_up3(x)
        # Up-swing Step 2
        x = self.upsample(x)
        layer2 = self.layer2_1x1(layer2)
        x = torch.cat([x, layer2], dim=1)
        x = self.conv_up2(x)
        # Up-swing Step 3
        x = self.upsample(x)
        layer1 = self.layer1_1x1(layer1)
        x = torch.cat([x, layer1], dim=1)
        x = self.conv_up1(x)
        # Up-swing Step 4
        x = self.upsample(x)
        layer0 = self.layer0_1x1(layer0)
        x = torch.cat([x, layer0], dim=1)
        x = self.conv_up0(x)
        # Up-swing Step 5
        x = self.upsample(x)
        x = torch.cat([x, x_original], dim=1)
        x = self.conv_original_size2(x)        
        # And the final convolution.
        out = self.conv_last(x)
        if not self.logits:
            out = torch.sigmoid(out)
        return out

class UNet2D(torch.nn.Module):
    """A U-Net with a ResNet18 backbone for learning visual area labels.

    The `UNet` class implements a ["U-Net"](https://arxiv.org/abs/1505.04597)
    with a [ResNet-18](https://pytorch.org/hub/pytorch_vision_resnet/) bacbone.
    The class inherits from `torch.nn.Module`.
    
    The original implementation of this class was by Shaoling Chen
    (sc6995@nyu.edu), and additional modifications have been made by Noah C.
    Benson (nben@uw.edu).

    Parameters
    ----------
    feature_count : int
        The number of channels (features) in the input image. When using an
        `HCPVisualDataset` object for training, this value should be set to 4
        if the dataset uses the `'anat'` or `'func'` features and 8 if it uses
        the `'both'` features.
    segment_count : int
        The number of segments (AKA classes, labels) in the output data. For
        V1-V3 this is typically either 3 (V1, V2, V3) or 6 (LV1, LV2, LV3, RV1,
        RV2, RV3).
    base_model : model name or tuple, optional
        The name of the model that is to be used as the base/backbone of the
        UNet. The default is `'resnet18'`, but 
    pretrained : boolean, optional
        Whether to use a pretrained base model for the backbone (`True`) or not
        (`False`). The default is `False`.
    logits : boolean, optional
        Whether the model should return logits (`True`) or probabilities
        (`False`). The default is `True`.

    Attributes
    ----------
    pretrained_base : boolean
        `True` if the base model used in this `UNet` was originally pre-trained
        and `False` otherwise.
    base_model : PyTorch Module
        The ResNet-18 model that is used as the backbone of the `UNet` model.
    base_layers : list of PyTorch Modules
        The ResNet-18 layers that are used in the backbone of the `UNet` model.
    feature_count : int
        The number of input channels (features) that the model expects in input
        images.
    segment_count : int
        The number of segments (labels) predicted by the model.
    logits : bool
        `True` if the output of the model is in logits and `False` if its output
        is in probabilities.
    """
    def __init__(self, feature_count, segment_count,
                 base_model='resnet18',
                 pretrained=False,
                 logits=True):
        import torch.nn as nn
        # Initialize the super-class.
        super().__init__()
        # Store some basic attributes.
        self.feature_count = feature_count
        self.segment_count = segment_count
        self.pretrained = pretrained
        self.logits = logits
        # Set up the base model and base layers for the model.
        if pretrained:
            weights = 'IMAGENET1K_V1'
        else:
            weights = None
        import torchvision.models as mdls
        base_model = getattr(mdls, base_model)
        try:
            base_model = base_model(weights=weights,
                                    num_classes=segment_count)
        except TypeError:
            base_model = base_model(pretrained=pretrained,
                                    num_classes=segment_count)
        # Not sure we should store the base model; seems like a good idea, but
        # does it get caught up in PyTorch's Module data when we do?
        #self.base_model = resnet18(pretrained=pretrained)
        # Because the input size may not be 3 and the output size may not be 3,
        # we want to add an additional 
        if feature_count != 3:
            # Adjust the first convolution's number of input channels.
            c1 = base_model.conv1
            base_model.conv1 = nn.Conv2d(
                self.feature_count, c1.out_channels,
                kernel_size=c1.kernel_size, stride=c1.stride,
                padding=c1.padding, bias=c1.bias)
        base_layers = list(base_model.children())
        #self.base_layers = base_layers
        # Make the U-Net layers out of the base-layers.
        # size = (N, 64, H/2, W/2)
        self.layer0 = nn.Sequential(*base_layers[:3]) 
        self.layer0_1x1 = convrelu(64, 64, 1, 0)
        # size = (N, 64, H/4, W/4)
        self.layer1 = nn.Sequential(*base_layers[3:5])
        self.layer1_1x1 = convrelu(64, 64, 1, 0)
        # size = (N, 128, H/8, W/8)        
        self.layer2 = base_layers[5]
        self.layer2_1x1 = convrelu(128, 128, 1, 0)  
        # size = (N, 256, H/16, W/16)
        self.layer3 = base_layers[6]  
        self.layer3_1x1 = convrelu(256, 256, 1, 0)  
        # size = (N, 512, H/32, W/32)
        self.layer4 = base_layers[7]
        self.layer4_1x1 = convrelu(512, 512, 1, 0)
        # The up-swing of the UNet; we will need to upsample the image.
        self.upsample = nn.Upsample(scale_factor=2,
                                    mode='bilinear',
                                    align_corners=True)
        self.conv_up3 = convrelu(256 + 512, 512, 3, 1)
        self.conv_up2 = convrelu(128 + 512, 256, 3, 1)
        self.conv_up1 = convrelu(64 + 256, 256, 3, 1)
        self.conv_up0 = convrelu(64 + 256, 128, 3, 1)
        self.conv_original_size0 = convrelu(feature_count, 64, 3, 1)
        self.conv_original_size1 = convrelu(64, 64, 3, 1)
        self.conv_original_size2 = convrelu(64 + 128, 64, 3, 1)
        self.conv_last = nn.Conv2d(64, segment_count, 1)
<<<<<<< HEAD
        # Add a 3D Unet:
        self.unet3D = UNet3D(feature_count_3D, segment_count)
    def forward(self, input2D, input3D, transform_3D_to_2D=None):
        # Let's assume for the moment:
        # The transform_3D_to_2D argument is a function, and when given
        # 3D PyTorch images (i.e., the output images from the UNet3D), it
        # converts them into 2D input images for the HybridUNet.
        # We'll use it like this:
        # images_2d = transform_3D_to_2D(images_3d)
        if transform_3D_to_2D is None:
            # Hack to make things work until we write the tranform function:
            transform_3D_to_2D = (
                lambda x: torch.zeros(
                    input2D.shape[:2] + x.shape[-1:],
                    dtype=x.dtype)
        # TODO:
        #  - (later) write the transform function
        #  - Have this CNN start by running the 3D UNet
        #  - Then take the 3D Unet outputs and run them through the transform
        #  - Then add the 2D features from the 3D CNN to the end of the `input` features.
        #  - Run the forward function below as normal!
        
=======
    def forward(self, input, transform_3D_to_2D=None):
>>>>>>> eaf881fe
        # Do the original size convolutions.
        x_original = self.conv_original_size0(input)
        x_original = self.conv_original_size1(x_original)
        # Now the front few layers, which we save for adding back in on the UNet
        # up-swing below.
        layer0 = self.layer0(input)
        layer1 = self.layer1(layer0)
        layer2 = self.layer2(layer1)
        layer3 = self.layer3(layer2)        
        layer4 = self.layer4(layer3)
        # Now, we start the up-swing; each step must upsample the image.
        layer4 = self.layer4_1x1(layer4)
        # Up-swing Step 1
        x = self.upsample(layer4)
        layer3 = self.layer3_1x1(layer3)
        x = torch.cat([x, layer3], dim=1)
        x = self.conv_up3(x)
        # Up-swing Step 2
        x = self.upsample(x)
        layer2 = self.layer2_1x1(layer2)
        x = torch.cat([x, layer2], dim=1)
        x = self.conv_up2(x)
        # Up-swing Step 3
        x = self.upsample(x)
        layer1 = self.layer1_1x1(layer1)
        x = torch.cat([x, layer1], dim=1)
        x = self.conv_up1(x)
        # Up-swing Step 4
        x = self.upsample(x)
        layer0 = self.layer0_1x1(layer0)
        x = torch.cat([x, layer0], dim=1)
        x = self.conv_up0(x)
        # Up-swing Step 5
        x = self.upsample(x)
        x = torch.cat([x, x_original], dim=1)
        x = self.conv_original_size2(x)        
        # And the final convolution.
        out = self.conv_last(x)
        if not self.logits:
            out = torch.sigmoid(out)
        return out

# The Hybrid 2d/3d CNN:
class HybridUNet(nn.Module):
    """A hybrid 2D/3D UNet CNN.
    """
    def __init__(self,
                 feature_count_3D, output_count_3D,
                 feature_count_2D, segment_count,
                 base_model='resnet18',
                 logits=True)
        self.unet3D = UNet3D(
            feature_count_3D,
            output_count_3D,
            base_model=base_model,
            logits=logits)
        self.unet2D = UNet2D(
            feature_count_2D + output_count_3D,
            segment_count,
            base_model=base_model,
            logits=logits)
    def forward(self, inputs):
        # In the forward function, data always has a particular shape:
        # shape is B x C x H x W [x D]
        #  Where B is batch size (number of training examples beign given)
        #  ...   C is number of image channels
        #  ...   H is height
        #  ...   W is width
        #  ...   D is depth (for a 3D CNN; no D for a 2D CNN).
        # For a hybrid CNN, we'll have the input data arrive as if it were 2D,
        # but the first many channels are the 3D input data.
        # So, if our 3D CNN requires images that are 64 x 64 x 64 x channels3D
        #  but our 2D CNN requires images that are 128 x 256 x channels2D;
        # For now, assume we can extract these from the inputs using a function:
        (features2D, features3D) = self.extract_features(inputs)
        # First, run the 3D CNN:
        output3D = self.unet3D(inputs)
        # Transform the 3D outputs into 2D images:
        input2D = self.transform_3D_to_2D(output3D)
        # Run the 2D CNN:
        segments = self.unet2D(input2D)
        return segments
    def extract_features(self, inputs):
        # TODO: extract 3D parts of the input and 2D parts of the input and
        # return them as a tuple (feautres2D, features3D).
        pass
    def transform_3D_to_2D(self, data3D):
        # TODO: transform from 3D Image into 2D Input images.
        pass<|MERGE_RESOLUTION|>--- conflicted
+++ resolved
@@ -287,32 +287,7 @@
         self.conv_original_size1 = convrelu(64, 64, 3, 1)
         self.conv_original_size2 = convrelu(64 + 128, 64, 3, 1)
         self.conv_last = nn.Conv2d(64, segment_count, 1)
-<<<<<<< HEAD
-        # Add a 3D Unet:
-        self.unet3D = UNet3D(feature_count_3D, segment_count)
-    def forward(self, input2D, input3D, transform_3D_to_2D=None):
-        # Let's assume for the moment:
-        # The transform_3D_to_2D argument is a function, and when given
-        # 3D PyTorch images (i.e., the output images from the UNet3D), it
-        # converts them into 2D input images for the HybridUNet.
-        # We'll use it like this:
-        # images_2d = transform_3D_to_2D(images_3d)
-        if transform_3D_to_2D is None:
-            # Hack to make things work until we write the tranform function:
-            transform_3D_to_2D = (
-                lambda x: torch.zeros(
-                    input2D.shape[:2] + x.shape[-1:],
-                    dtype=x.dtype)
-        # TODO:
-        #  - (later) write the transform function
-        #  - Have this CNN start by running the 3D UNet
-        #  - Then take the 3D Unet outputs and run them through the transform
-        #  - Then add the 2D features from the 3D CNN to the end of the `input` features.
-        #  - Run the forward function below as normal!
-        
-=======
-    def forward(self, input, transform_3D_to_2D=None):
->>>>>>> eaf881fe
+    def forward(self, input):
         # Do the original size convolutions.
         x_original = self.conv_original_size0(input)
         x_original = self.conv_original_size1(x_original)
